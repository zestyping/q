--- conflicted
+++ resolved
@@ -56,26 +56,20 @@
 class Q(object):
     __doc__ = __doc__  # from the module's __doc__ above
 
-<<<<<<< HEAD
-    import ast, inspect, pydoc, sys, random, re, time, os
-
+    import ast, code, inspect, os, pydoc, sys, random, re, time
+
+    PLATFORM = sys.platform
+    IS_WINDOWS = PLATFORM.startswith("win")
     # The debugging log will go to this file; temporary files will also have
     # this path as a prefix, followed by a random number.
-
-    # log? loq! On windows the log is stored in the current folder
-    # Have to make sure that it has a strange name which will never collides
-    # with other files
-    PLATFORM = sys.platform
-    IS_WINDOWS = PLATFORM.startswith("win")
-
-    OUTPUT_PATH = IS_WINDOWS and os.getcwd() + '/loq' or '/tmp/q'
-=======
-    import ast, code, inspect, os, pydoc, sys, random, re, time
-
-    # The debugging log will go to this file; temporary files will also have
-    # this path as a prefix, followed by a random number.
-    OUTPUT_PATH = os.path.join(os.environ.get('TMPDIR', '/tmp'), 'q')
->>>>>>> c9f8b832
+    if IS_WINDOWS:
+        HOME = os.getenv('HOME')
+        TMP = os.path.join(home, 'tmp')
+        if not os.path.exists:
+            os.mkdir(TMP)
+        OUTPUT_PATH = os.path.join(TMP, 'q')
+    else:
+        OUTPUT_PATH = os.path.join(os.environ.get('TMPDIR', '/tmp'), 'q')
 
     NORMAL, RED, GREEN, YELLOW, BLUE, MAGENTA, CYAN = ESCAPE_SEQUENCES
     TEXT_REPR = pydoc.TextRepr()
