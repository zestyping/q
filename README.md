--- conflicted
+++ resolved
@@ -10,13 +10,8 @@
 
     tail -f /tmp/q
 
-<<<<<<< HEAD
-If _$TMPDIR_ is set, the output goes to _$TMPDIR/q_.
-Note: Some alternatives to the TMPDIR variable are TEMP, TEMPDIR and TMP
-=======
 If TMPDIR is set, the output goes to $TMPDIR/q.
 On Windows, output goes to $HOME/tmp/q.
->>>>>>> 46440d3d
 
 To print the value of foo, insert this into your program:
 
